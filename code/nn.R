--- conflicted
+++ resolved
@@ -5,8 +5,4 @@
 error = abs(pred - test.df$label)
 sum(error)/nrow(test.df)
 
-<<<<<<< HEAD
-colisio!!
-=======
 colisio 3!!
->>>>>>> 2a2d6058
